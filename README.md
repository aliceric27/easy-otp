--- conflicted
+++ resolved
@@ -14,9 +14,15 @@
 
 ![demo](demo.png)
 
-## ✨ Features
+- 🔐 **安全本地儲存** - 所有資料儲存在本地，無需網路連接
+- 📷 **QR Code 支援** - 掃描 QR Code 快速導入 OTP
+- 🎨 **現代化界面** - 深色主題，圓角設計，流暢動畫
+- ⏱️ **視覺化倒數** - 圓形進度條顯示剩餘時間
+- 📤 **多格式導出** - 支援 JSON、QR Code、CSV 格式
+- 🔍 **即時搜尋** - 快速找到需要的 OTP
+- 📋 **一鍵複製** - 點擊即可複製 OTP 代碼
+- 🎯 **導入支援** - 支援多格式導入
 
-<<<<<<< HEAD
 - 🔐 **Secure Local Storage** - All data stored locally, no internet required
 - 📷 **QR Code Support** - Quick import via QR code scanning
 - 🎨 **Modern UI** - Dark theme, rounded corners, smooth animations
@@ -25,16 +31,6 @@
 - 🔍 **Real-time Search** - Quickly find the OTP you need
 - 📋 **One-click Copy** - Click to copy OTP code
 - 🌐 **Multi-language** - Supports English and Traditional Chinese
-=======
-- 🔐 **安全本地儲存** - 所有資料儲存在本地，無需網路連接
-- 📷 **QR Code 支援** - 掃描 QR Code 快速導入 OTP
-- 🎨 **現代化界面** - 深色主題，圓角設計，流暢動畫
-- ⏱️ **視覺化倒數** - 圓形進度條顯示剩餘時間
-- 📤 **多格式導出** - 支援 JSON、QR Code、CSV 格式
-- 🔍 **即時搜尋** - 快速找到需要的 OTP
-- 📋 **一鍵複製** - 點擊即可複製 OTP 代碼
-- 🎯 **導入支援** - 支援多格式導入
->>>>>>> 6b141b49
 
 ## 🚀 Quick Start
 
